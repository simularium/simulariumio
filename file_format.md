--- conflicted
+++ resolved
@@ -38,11 +38,7 @@
       * ex: "actA" is parsed as agent type "actA" with no state information
       * if no name is provided, the agent type ID, an integer number, is used for display
     * geometry - rendering information for each agent type (note: only the first 100,000 geometry files will be loaded)
-<<<<<<< HEAD
-      * displayType - “SPHERE”, “CUBE”, “GIZMO”, “FIBER”, “PDB”, or “OBJ”
-=======
       * displayType - “SPHERE”, “FIBER”, “PDB”, or “OBJ”
->>>>>>> 27441e06
         * Default to “SPHERE” or “FIBER” depending on existence of subpoints
         * for PDB, can provide either ID or full URL
       * url (optional)- local path or web URL, web URLs are required for streaming or loading the trajectory by URL
