{
 "cells": [
  {
   "cell_type": "markdown",
   "metadata": {},
   "source": [
    "# Simularium Conversion Tutorial : MCell Data"
   ]
  },
  {
   "cell_type": "code",
   "execution_count": 1,
   "metadata": {},
   "outputs": [],
   "source": [
    "from IPython.display import Image\n",
    "from simulariumio.mcell import McellConverter, McellData"
   ]
  },
  {
   "cell_type": "markdown",
   "metadata": {},
   "source": [
    "This notebook provides example python code for converting your own simulation trajectories into the format consumed by the Simularium Viewer. It creates a .simularium JSON file which you can drag and drop onto the viewer like this:"
   ]
  },
  {
   "cell_type": "markdown",
   "metadata": {},
   "source": [
    "![title](img/drag_drop.gif)"
   ]
  },
  {
   "cell_type": "markdown",
   "metadata": {},
   "source": [
    "***\n",
    "## Prepare your spatial data"
   ]
  },
  {
   "cell_type": "markdown",
   "metadata": {},
   "source": [
    "The Simularium `McellConverter` consumes spatiotemporal data from MCell. \n",
    "\n",
<<<<<<< HEAD
    "The converter requires a `McellData` object as a parameter ([see documentation](https://allen-cell-animated.github.io/simulariumio/simulariumio.mcell.html#simulariumio.mcell.mcell_data.McellData))."
=======
    "The converter requires a `McellData` object as a parameter.\n",
    "\n",
    "`McellData` contains the following:          \n",
    "* **path_to_data_model_json** : *str*\n",
    "    * A string path to the json file containing the data model  \n",
    "* **path_to_binary_files** : *str*\n",
    "    * A string path to the directory containing visualization .dat binary files\n",
    "* **nth_timestep_to_read**: *int (optional)*\n",
    "    * Visualize every Nth timestep\n",
    "    * e.g. if 10, only every 10th timestep will be visualized\n",
    "    * Default: 1\n",
    "* **display_names** : *Dict\\[str, str\\] (optional)*\n",
    "    * A mapping from molecule names in the MCell data to names to display in the Simularium Viewer\n",
    "    * Default: use names from MCell\n",
    "* **surface_mol_rotation_angle**: *float (optional)*\n",
    "    * The angle to use to calculate rotations around surface molecules' normals\n",
    "    * Default: use random angles\n",
    "* **camera_defaults** : `CameraData` *(optional)*\n",
    "    * camera's initial settings which it also returns to when reset    \n",
    "* **scale_factor** : *float (optional)*\n",
    "    * A multiplier for the scene, use if visualization is too large or small\n",
    "    * Default: 1.0          \n",
    "* **plots** : *List\\[Dict\\[str, Any\\]\\] (optional)*\n",
    "    * An object containing plot data already in Simularium format\n",
    "    \n",
    "`CameraData` contains the following:\n",
    "* **position** : *np.ndarray (shape = \\[3\\]) (optional)*\n",
    "    * 3D position of the camera itself\n",
    "    * Default: np.array(\\[0.0, 0.0, 120.0\\])\n",
    "* **look_at_position**: *np.ndarray (shape = \\[3\\]) (optional)*\n",
    "    * position at which the camera looks\n",
    "    * Default: np.zeros(3)\n",
    "* **up_vector**: *np.ndarray (shape = \\[3\\]) (optional)*\n",
    "    * the vector that defines which direction is \"up\" in the camera's view\n",
    "    * Default: np.array(\\[0.0, 1.0, 0.0\\])\n",
    "* **fov_degrees**: *float (optional)*\n",
    "    * the angle defining the extent of the 3D world that is seen from bottom to top of the camera view\n",
    "    * Default: 75.0"
>>>>>>> 95709d62
   ]
  },
  {
   "cell_type": "code",
   "execution_count": 2,
   "metadata": {},
   "outputs": [],
   "source": [
    "example_data = McellData(\n",
    "    path_to_data_model_json=\"../simulariumio/tests/data/mcell/organelle_model_viz_output/Scene.data_model.00.json\",\n",
    "    path_to_binary_files=\"../simulariumio/tests/data/mcell/organelle_model_viz_output\",\n",
    "    display_names={\n",
    "        \"a\" : \"Molecule A\",\n",
    "        \"b\" : \"Molecule B\",\n",
    "        \"t2\" : \"Receptor T2\",\n",
    "    },\n",
    "    scale_factor=100,\n",
    ")"
   ]
  },
  {
   "cell_type": "markdown",
   "metadata": {},
   "source": [
    "## Convert and save as .simularium JSON file"
   ]
  },
  {
   "cell_type": "markdown",
   "metadata": {},
   "source": [
    "Once your data is shaped like in the `example_data` object, you can use the converter to generate the file at the given path:"
   ]
  },
  {
   "cell_type": "code",
   "execution_count": 3,
   "metadata": {},
   "outputs": [
    {
     "name": "stdout",
     "output_type": "stream",
     "text": [
      "Reading MCell Data -------------\n",
      "Writing JSON -------------\n",
      "Converting Trajectory Data -------------\n",
      "saved to example_mcell.simularium\n"
     ]
    }
   ],
   "source": [
    "McellConverter(example_data).write_JSON(\"example_mcell\")"
   ]
  },
  {
   "cell_type": "markdown",
   "metadata": {},
   "source": [
    "## Visualize in the Simularium viewer"
   ]
  },
  {
   "cell_type": "markdown",
   "metadata": {},
   "source": [
    "In a supported web-browser (Firefox or Chrome), navigate to https://simularium.allencell.org/ and import your file into the view."
   ]
  },
  {
   "cell_type": "code",
   "execution_count": null,
   "metadata": {},
   "outputs": [],
   "source": []
  }
 ],
 "metadata": {
  "kernelspec": {
   "display_name": "Python 3",
   "language": "python",
   "name": "python3"
  },
  "language_info": {
   "codemirror_mode": {
    "name": "ipython",
    "version": 3
   },
   "file_extension": ".py",
   "mimetype": "text/x-python",
   "name": "python",
   "nbconvert_exporter": "python",
   "pygments_lexer": "ipython3",
   "version": "3.8.8"
  }
 },
 "nbformat": 4,
 "nbformat_minor": 4
}<|MERGE_RESOLUTION|>--- conflicted
+++ resolved
@@ -45,9 +45,6 @@
    "source": [
     "The Simularium `McellConverter` consumes spatiotemporal data from MCell. \n",
     "\n",
-<<<<<<< HEAD
-    "The converter requires a `McellData` object as a parameter ([see documentation](https://allen-cell-animated.github.io/simulariumio/simulariumio.mcell.html#simulariumio.mcell.mcell_data.McellData))."
-=======
     "The converter requires a `McellData` object as a parameter.\n",
     "\n",
     "`McellData` contains the following:          \n",
@@ -86,7 +83,6 @@
     "* **fov_degrees**: *float (optional)*\n",
     "    * the angle defining the extent of the 3D world that is seen from bottom to top of the camera view\n",
     "    * Default: 75.0"
->>>>>>> 95709d62
    ]
   },
   {
