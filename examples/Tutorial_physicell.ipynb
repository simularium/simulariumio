{
 "cells": [
  {
   "cell_type": "markdown",
   "metadata": {},
   "source": [
    "# Simularium Conversion Tutorial : PhysiCell Data"
   ]
  },
  {
   "cell_type": "code",
   "execution_count": 1,
   "metadata": {},
   "outputs": [],
   "source": [
    "from IPython.display import Image\n",
    "import numpy as np\n",
    "from simulariumio.physicell import PhysicellConverter, PhysicellData\n",
    "from simulariumio import UnitData, MetaData"
   ]
  },
  {
   "cell_type": "markdown",
   "metadata": {},
   "source": [
    "This notebook provides example python code for converting your own simulation trajectories into the format consumed by the Simularium Viewer. It creates a .simularium JSON file which you can drag and drop onto the viewer like this:"
   ]
  },
  {
   "cell_type": "markdown",
   "metadata": {},
   "source": [
    "![title](img/drag_drop.gif)"
   ]
  },
  {
   "cell_type": "markdown",
   "metadata": {},
   "source": [
    "***\n",
    "## Prepare your spatial data"
   ]
  },
  {
   "cell_type": "markdown",
   "metadata": {},
   "source": [
    "The Simularium `PhysicellConverter` consumes discrete cell data from PhysiCell. \n",
    "\n",
<<<<<<< HEAD
    "The converter requires a `PhysicellData` object as a parameter ([see documentation](https://allen-cell-animated.github.io/simulariumio/simulariumio.physicell.html#simulariumio.physicell.physicell_data.PhysicellData)).\n"
=======
    "The converter requires a `PhysicellData` object as a parameter.\n",
    "\n",
    "`PhysicellData` contains the following:\n",
    "* **meta_data** : `MetaData`\n",
    "    * An object containing metadata for the trajectory including box size, scale factor, and camera defaults   \n",
    "* **timestep** : *float*\n",
    "    * A float amount of time in seconds that passes each step\n",
    "    * Default: 0.0          \n",
    "* **path_to_output_dir** : *string*\n",
    "    * A string path to the PhysiCell output directory containing MultiCellDS XML and MATLAB files          \n",
    "* **types** : *Dict\\[int, Dict\\[Any, str\\]\\] (optional)*\n",
    "    * \\[cell type ID from PhysiCell data\\] : Dict\\[Any, str\\]\n",
    "        * the cell type ID from PhysiCell data mapped to display name for that type, and display names for phases of that type\n",
    "            * \"name\" or \\[cell phase ID from PhysiCell data\\] : str\n",
    "                * \"name\" or the cell phase ID from PhysiCell data mapped to the display names\n",
    "                * Default: \"cell\\[cell type ID from PhysiCell data\\]#phase\\[cell phase ID from PhysiCell data\\]\"\n",
    "* **time_units**: `UnitData` *(optional)*\n",
    "    * multiplier and unit name for time values\n",
    "    * Default: 1.0 second\n",
    "* **plots** : *List[Dict[str, Any]] (optional)*\n",
    "    * An object containing plot data already in Simularium format\n",
    "    \n",
    "`MetaData` contains the following:\n",
    "* **box_size** : *np.ndarray (shape = \\[3\\])*\n",
    "    * A numpy ndarray containing the XYZ dimensions of the simulation bounding volume\n",
    "        * *for now we only support rectangular bounds, but will be adding support for spheres soon*\n",
    "* **camera_defaults**: `CameraData` (optional)\n",
    "    * camera's initial settings which it also returns to when reset\n",
    "* **scale_factor** : float (optional)\n",
    "    * A multiplier for the scene, use if visualization is too large or small\n",
    "    * Default: 1.0\n",
    "    \n",
    "`CameraData` contains the following:\n",
    "* **position** : *np.ndarray (shape = \\[3\\]) (optional)*\n",
    "    * 3D position of the camera itself\n",
    "    * Default: np.array(\\[0.0, 0.0, 120.0\\])\n",
    "* **look_at_position**: *np.ndarray (shape = \\[3\\]) (optional)*\n",
    "    * position at which the camera looks\n",
    "    * Default: np.zeros(3)\n",
    "* **up_vector**: *np.ndarray (shape = \\[3\\]) (optional)*\n",
    "    * the vector that defines which direction is \"up\" in the camera's view\n",
    "    * Default: np.array(\\[0.0, 1.0, 0.0\\])\n",
    "* **fov_degrees**: *float (optional)*\n",
    "    * the angle defining the extent of the 3D world that is seen from bottom to top of the camera view\n",
    "    * Default: 75.0\n",
    "\n",
    "`UnitData` contains the following:\n",
    "* **name**: *str*\n",
    "    * unit name for values (we support this list https://github.com/hgrecco/pint/blob/master/pint/default_en.txt)\n",
    "* **magnitude**: *float (optional)*\n",
    "    * multiplier for values (in case they are not given in whole units)\n",
    "    * Default: 1.0"
>>>>>>> 95709d62
   ]
  },
  {
   "cell_type": "code",
   "execution_count": 2,
   "metadata": {},
   "outputs": [],
   "source": [
    "box_size = 1000.0\n",
    "\n",
    "example_data = PhysicellData(\n",
    "    meta_data=MetaData(\n",
    "        box_size=np.array([box_size, box_size, 100.0]),\n",
    "        scale_factor=0.01,\n",
    "    ),\n",
    "    timestep=360.0,\n",
    "    path_to_output_dir=\"../simulariumio/tests/data/physicell/output/\",\n",
    "    types={\n",
    "        0 : {\n",
    "            \"name\" : \"tumor cell\",\n",
    "            4 : \"G0G1\",\n",
    "        },\n",
    "        1 : {\n",
    "            \"name\" : \"motile tumor cell\",\n",
    "            4 : \"G0G1\",\n",
    "        }\n",
    "    },\n",
    "    time_units=UnitData(\"s\"),  # seconds\n",
    ")"
   ]
  },
  {
   "cell_type": "markdown",
   "metadata": {},
   "source": [
    "## Convert and save as .simularium JSON file"
   ]
  },
  {
   "cell_type": "markdown",
   "metadata": {},
   "source": [
    "Once your data is shaped like in the `example_data` object, you can use the converter to generate the file at the given path:"
   ]
  },
  {
   "cell_type": "code",
   "execution_count": 3,
   "metadata": {},
   "outputs": [
    {
     "name": "stdout",
     "output_type": "stream",
     "text": [
      "Reading PhysiCell Data -------------\n",
      "Reading ../simulariumio/tests/data/physicell/output/output00000000.xml\n",
      "Reading ../simulariumio/tests/data/physicell/output/output00000000_cells_physicell.mat\n",
      "Reading ../simulariumio/tests/data/physicell/output/output00000001.xml\n",
      "Reading ../simulariumio/tests/data/physicell/output/output00000001_cells_physicell.mat\n",
      "Reading ../simulariumio/tests/data/physicell/output/output00000002.xml\n",
      "Reading ../simulariumio/tests/data/physicell/output/output00000002_cells_physicell.mat\n",
      "Writing JSON -------------\n",
      "Converting Trajectory Data -------------\n",
      "saved to example_physicell.simularium\n"
     ]
    }
   ],
   "source": [
    "PhysicellConverter(example_data).write_JSON(\"example_physicell\")"
   ]
  },
  {
   "cell_type": "markdown",
   "metadata": {},
   "source": [
    "## Visualize in the Simularium viewer"
   ]
  },
  {
   "cell_type": "markdown",
   "metadata": {},
   "source": [
    "In a supported web-browser (Firefox or Chrome), navigate to https://simularium.allencell.org/ and import your file into the view."
   ]
  },
  {
   "cell_type": "code",
   "execution_count": null,
   "metadata": {},
   "outputs": [],
   "source": []
  }
 ],
 "metadata": {
  "kernelspec": {
   "display_name": "Python 3",
   "language": "python",
   "name": "python3"
  },
  "language_info": {
   "codemirror_mode": {
    "name": "ipython",
    "version": 3
   },
   "file_extension": ".py",
   "mimetype": "text/x-python",
   "name": "python",
   "nbconvert_exporter": "python",
   "pygments_lexer": "ipython3",
   "version": "3.8.8"
  }
 },
 "nbformat": 4,
 "nbformat_minor": 4
}<|MERGE_RESOLUTION|>--- conflicted
+++ resolved
@@ -47,9 +47,6 @@
    "source": [
     "The Simularium `PhysicellConverter` consumes discrete cell data from PhysiCell. \n",
     "\n",
-<<<<<<< HEAD
-    "The converter requires a `PhysicellData` object as a parameter ([see documentation](https://allen-cell-animated.github.io/simulariumio/simulariumio.physicell.html#simulariumio.physicell.physicell_data.PhysicellData)).\n"
-=======
     "The converter requires a `PhysicellData` object as a parameter.\n",
     "\n",
     "`PhysicellData` contains the following:\n",
@@ -102,7 +99,6 @@
     "* **magnitude**: *float (optional)*\n",
     "    * multiplier for values (in case they are not given in whole units)\n",
     "    * Default: 1.0"
->>>>>>> 95709d62
    ]
   },
   {
