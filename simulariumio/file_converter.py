--- conflicted
+++ resolved
@@ -28,14 +28,8 @@
             A InputFileData object containing a string path
             or string contents for the .simularium JSON file to load
         """
-<<<<<<< HEAD
-        print(f"Reading Simularium JSON {input_path} -------------")
-        with open(input_path) as simularium_file:
-            buffer_data = json.load(simularium_file)
-=======
         print("Reading Simularium JSON -------------")
         buffer_data = json.loads(input_file.get_contents())
->>>>>>> d329af2e
         if (
             int(buffer_data["trajectoryInfo"]["version"])
             < CURRENT_VERSION.TRAJECTORY_INFO
