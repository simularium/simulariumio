--- conflicted
+++ resolved
@@ -200,10 +200,6 @@
                     n = -1
                 elif parse_time and "time" in line:
                     # time metadata
-<<<<<<< HEAD
-                    # Cytosim times are in seconds, Simularium is nanoseconds
-                    result.times[t] = float(line.split()[2]) * 1e9
-=======
                     result.times[t] = float(columns[2])
                 elif "fiber" in columns[1]:
                     # start of fiber object
@@ -235,7 +231,6 @@
                     if is_fiber:
                         result.n_subpoints[t][n_other_agents + n] = s + 1
                     result.n_agents[t] += n + 1
->>>>>>> 687f19c7
                 continue
             elif is_fiber:
                 # each fiber point
