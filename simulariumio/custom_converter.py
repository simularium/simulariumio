#!/usr/bin/env python
# -*- coding: utf-8 -*-

import json
import logging
from typing import Any, Dict, List
import math

import numpy as np

from .plot_readers import (
    HistogramPlotReader,
    ScatterPlotReader,
    PlotReader,
)
from .data_objects import (
    HistogramPlotData,
    ScatterPlotData,
    AgentData,
    CustomData,
<<<<<<< HEAD
    UnitData,
)
from .filters import (
    EveryNthAgentFilter,
    EveryNthTimestepFilter,
    EveryNthSubpointFilter,
    UpDirectionFilter,
    MultiplyTimeFilter,
    MultiplyTimePlotFilter,
    ReorderAgentsFilter,
    AddAgentsFilter,
)
from .filters.params import FilterParams
from .filters.filter import Filter
from .exceptions import (
    UnsupportedPlotTypeError,
    UnsupportedFilterTypeError,
=======
>>>>>>> 687f19c7
)
from .filters import Filter
from .exceptions import UnsupportedPlotTypeError
from .constants import V1_SPATIAL_BUFFER_STRUCT, VIZ_TYPE

###############################################################################

log = logging.getLogger(__name__)

###############################################################################

SUPPORTED_PLOT_READERS = {
    "scatter": ScatterPlotReader,
    "histogram": HistogramPlotReader,
}

<<<<<<< HEAD
FILTERS = {
    "every_nth_agent": EveryNthAgentFilter,
    "every_nth_timestep": EveryNthTimestepFilter,
    "every_nth_subpoint": EveryNthSubpointFilter,
    "up_direction": UpDirectionFilter,
    "multiply_time": MultiplyTimeFilter,
    "multiply_plot_time": MultiplyTimePlotFilter,
    "reorder_agents": ReorderAgentsFilter,
    "add_agents": AddAgentsFilter,
}

=======
>>>>>>> 687f19c7
###############################################################################


class CustomConverter:
    _data: CustomData

    def __init__(self, input_data: CustomData):
        """
        This object reads custom simulation trajectory outputs
        and plot data and writes them in the JSON format used
        by the Simularium viewer

        Parameters
        ----------
        input_data : CustomData
            An object containing custom simulation trajectory outputs
            and plot data
        """
        self._data = input_data

    @staticmethod
    def _read_custom_data(input_data: CustomData) -> Dict[str, Any]:
        """
        Return an object containing the data shaped for Simularium format
        """
        print("Reading Custom Data -------------")
        simularium_data = {}
        # trajectory info
        totalSteps = input_data.agent_data.times.size
<<<<<<< HEAD
        type_mapping = input_data.agent_data.get_type_mapping()
=======
        type_ids, type_name_mapping = AgentData.get_type_ids_and_mapping(
            input_data.agent_data.types, input_data.agent_data.type_ids
        )
        if input_data.agent_data.type_ids is None:
            input_data.agent_data.type_ids = type_ids
>>>>>>> 687f19c7
        traj_info = {
            "version": 2,
            "timeUnits": {
                "magnitude": input_data.time_units.magnitude,
                "name": input_data.time_units.name,
            },
            "timeStepSize": CustomConverter._format_timestep(
                float(input_data.agent_data.times[1] - input_data.agent_data.times[0])
                if totalSteps > 1
                else 0.0
            ),
            "totalSteps": totalSteps,
            "spatialUnits": {
                "magnitude": input_data.spatial_units.magnitude,
                "name": input_data.spatial_units.name,
            },
            "size": {
                "x": float(input_data.box_size[0]),
                "y": float(input_data.box_size[1]),
                "z": float(input_data.box_size[2]),
            },
            "typeMapping": type_name_mapping,
        }
        simularium_data["trajectoryInfo"] = traj_info
        # spatial data
        spatialData = {
            "version": 1,
            "msgType": 1,
            "bundleStart": 0,
            "bundleSize": totalSteps,
        }
        if input_data.agent_data.subpoints is not None:
            spatialData[
                "bundleData"
            ] = CustomConverter._get_spatial_bundle_data_subpoints(
                input_data.agent_data
            )
        else:
            spatialData[
                "bundleData"
            ] = CustomConverter._get_spatial_bundle_data_no_subpoints(
                input_data.agent_data
            )
        simularium_data["spatialData"] = spatialData
        # plot data
        simularium_data["plotData"] = {
            "version": 1,
            "data": input_data.plots,
        }
        return simularium_data

    @staticmethod
    def _get_spatial_bundle_data_subpoints(
        agent_data: AgentData,
    ) -> List[Dict[str, Any]]:
        """
        Return the spatialData's bundleData for a simulation
        of agents with subpoints, packing buffer with jagged data is slower
        """
        bundle_data: List[Dict[str, Any]] = []
        uids = {}
        used_unique_IDs = list(np.unique(agent_data.unique_ids))
        for t in range(len(agent_data.times)):
            # timestep
            frame_data = {}
            frame_data["frameNumber"] = t
            frame_data["time"] = float(agent_data.times[t])
            n_agents = int(agent_data.n_agents[t])
            i = 0
            buffer_size = (V1_SPATIAL_BUFFER_STRUCT.VALUES_PER_AGENT - 1) * n_agents
            for n in range(n_agents):
                s = int(agent_data.n_subpoints[t][n])
                if s > 0:
                    buffer_size += 3 * s
                    if agent_data.draw_fiber_points:
                        buffer_size += (
                            V1_SPATIAL_BUFFER_STRUCT.VALUES_PER_AGENT - 1
                        ) * max(math.ceil(s / 2.0), 1)
            local_buf = np.zeros(buffer_size)
            for n in range(n_agents):
                # add agent
                local_buf[
                    i + V1_SPATIAL_BUFFER_STRUCT.VIZ_TYPE_INDEX
                ] = agent_data.viz_types[t, n]
                local_buf[
                    i + V1_SPATIAL_BUFFER_STRUCT.UID_INDEX
                ] = agent_data.unique_ids[t, n]
                local_buf[i + V1_SPATIAL_BUFFER_STRUCT.TID_INDEX] = agent_data.type_ids[
                    t, n
                ]
                local_buf[
                    i
                    + V1_SPATIAL_BUFFER_STRUCT.POSX_INDEX : i
                    + V1_SPATIAL_BUFFER_STRUCT.POSX_INDEX
                    + 3
                ] = agent_data.positions[t, n]
                local_buf[i + V1_SPATIAL_BUFFER_STRUCT.R_INDEX] = agent_data.radii[t, n]
                n_subpoints = int(agent_data.n_subpoints[t][n])
                if n_subpoints > 0:
                    # add subpoints to fiber agent
                    subpoints = [3 * n_subpoints]
                    for p in range(n_subpoints):
                        for d in range(3):
                            subpoints.append(agent_data.subpoints[t][n][p][d])
                    local_buf[
                        i
                        + V1_SPATIAL_BUFFER_STRUCT.NSP_INDEX : i
                        + V1_SPATIAL_BUFFER_STRUCT.NSP_INDEX
                        + 1
                        + 3 * n_subpoints
                    ] = subpoints
                    i += (
                        V1_SPATIAL_BUFFER_STRUCT.VALUES_PER_AGENT - 1
                    ) + 3 * n_subpoints
                    # optionally draw spheres at points
                    if agent_data.draw_fiber_points:
                        for p in range(n_subpoints):
                            # every other fiber point
                            if p % 2 != 0:
                                continue
                            # unique instance ID
                            raw_uid = 100 * (agent_data.unique_ids[t, n] + 1) + p
                            if raw_uid not in uids:
                                uid = raw_uid
                                while uid in used_unique_IDs:
                                    uid += 100
                                uids[raw_uid] = uid
                                used_unique_IDs.append(uid)
                            # add sphere
                            local_buf[
                                i + V1_SPATIAL_BUFFER_STRUCT.VIZ_TYPE_INDEX
                            ] = VIZ_TYPE.DEFAULT
                            local_buf[i + V1_SPATIAL_BUFFER_STRUCT.UID_INDEX] = uids[
                                raw_uid
                            ]
                            local_buf[
                                i + V1_SPATIAL_BUFFER_STRUCT.TID_INDEX
                            ] = agent_data.type_ids[t, n]
                            local_buf[
                                i
                                + V1_SPATIAL_BUFFER_STRUCT.POSX_INDEX : i
                                + V1_SPATIAL_BUFFER_STRUCT.POSX_INDEX
                                + 3
                            ] = agent_data.subpoints[t][n][p]
                            local_buf[i + V1_SPATIAL_BUFFER_STRUCT.R_INDEX] = 0.5
                            i += V1_SPATIAL_BUFFER_STRUCT.VALUES_PER_AGENT - 1
                else:
                    i += V1_SPATIAL_BUFFER_STRUCT.VALUES_PER_AGENT - 1
            frame_data["data"] = local_buf.tolist()
            bundle_data.append(frame_data)
        return bundle_data

    @staticmethod
    def _get_spatial_bundle_data_no_subpoints(
        agent_data: AgentData,
    ) -> List[Dict[str, Any]]:
        """
        Return the spatialData's bundleData for a simulation
        of agents without subpoints, using list slicing for speed
        """
        bundle_data: List[Dict[str, Any]] = []
        max_n_agents = int(np.amax(agent_data.n_agents, 0))
        ix_positions = np.empty((3 * max_n_agents,), dtype=int)
        buffer_struct = V1_SPATIAL_BUFFER_STRUCT
        for i in range(max_n_agents):
            ix_positions[3 * i : 3 * i + 3] = np.arange(
                i * (buffer_struct.VALUES_PER_AGENT - 1) + buffer_struct.POSX_INDEX,
                i * (buffer_struct.VALUES_PER_AGENT - 1) + buffer_struct.POSX_INDEX + 3,
            )
<<<<<<< HEAD
        if agent_data.rotations is not None:
            ix_rotations = np.empty((3 * max_n_agents,), dtype=int)
            for i in range(max_n_agents):
                ix_rotations[3 * i : 3 * i + 3] = np.arange(
                    i * (len(V1_SPATIAL_BUFFER_STRUCT) - 1)
                    + V1_SPATIAL_BUFFER_STRUCT.index("ROTX"),
                    i * (len(V1_SPATIAL_BUFFER_STRUCT) - 1)
                    + V1_SPATIAL_BUFFER_STRUCT.index("ROTX")
                    + 3,
                )
        frame_buf = np.zeros((len(V1_SPATIAL_BUFFER_STRUCT) - 1) * max_n_agents)
=======
        frame_buf = np.zeros((buffer_struct.VALUES_PER_AGENT - 1) * max_n_agents)
>>>>>>> 687f19c7
        for t in range(len(agent_data.times)):
            frame_data = {}
            frame_data["frameNumber"] = t
            frame_data["time"] = float(agent_data.times[t])
            n = int(agent_data.n_agents[t])
            local_buf = frame_buf[: (buffer_struct.VALUES_PER_AGENT - 1) * n]
            local_buf[
                buffer_struct.VIZ_TYPE_INDEX :: buffer_struct.VALUES_PER_AGENT - 1
            ] = agent_data.viz_types[t, :n]
            local_buf[
                buffer_struct.UID_INDEX :: buffer_struct.VALUES_PER_AGENT - 1
            ] = agent_data.unique_ids[t, :n]
            local_buf[
                buffer_struct.TID_INDEX :: buffer_struct.VALUES_PER_AGENT - 1
            ] = agent_data.type_ids[t, :n]
            local_buf[ix_positions[: 3 * n]] = agent_data.positions[t, :n].flatten()
            if agent_data.rotations is not None:
                local_buf[ix_rotations[: 3 * n]] = agent_data.rotations[t, :n].flatten()
            local_buf[
                buffer_struct.R_INDEX :: buffer_struct.VALUES_PER_AGENT - 1
            ] = agent_data.radii[t, :n]
            frame_data["data"] = local_buf.tolist()
            bundle_data.append(frame_data)
        return bundle_data

    @staticmethod
    def _check_agent_ids_are_unique_per_frame(buffer_data: Dict[str, Any]) -> bool:
        """
        For each frame, check that none of the unique agent IDs overlap
        """
        bundle_data = buffer_data["spatialData"]["bundleData"]
        for t in range(len(bundle_data)):
            data = bundle_data[t]["data"]
            i = 1
            uids = []
            get_n_subpoints = False
            while i < len(data):
                # get the number of subpoints
                # in order to correctly increment index
                if get_n_subpoints:
                    i += int(
                        data[i]
                        + (
                            V1_SPATIAL_BUFFER_STRUCT.VALUES_PER_AGENT
                            - V1_SPATIAL_BUFFER_STRUCT.NSP_INDEX
                        )
                    )
                    get_n_subpoints = False
                    continue
                # there should be a unique ID at this index, check for duplicate
                uid = data[i]
                if uid in uids:
                    raise Exception(
                        f"found duplicate ID {uid} in frame {t} at index {i}"
                    )
                uids.append(uid)
                i += V1_SPATIAL_BUFFER_STRUCT.NSP_INDEX - 1
                get_n_subpoints = True
        return True

    @staticmethod
    def _format_timestep(number: float) -> float:
        return float("%.4g" % number)

    @staticmethod
    def _determine_plot_reader(plot_type: str = "scatter") -> [PlotReader]:
        """
        Return the plot reader to match the requested plot type
        """
        if plot_type in SUPPORTED_PLOT_READERS:
            return SUPPORTED_PLOT_READERS[plot_type]

        raise UnsupportedPlotTypeError(plot_type)

    def add_plot(
        self,
        data: [ScatterPlotData or HistogramPlotData] = {},
        plot_type: str = "scatter",
    ):
        """
        Add data to be rendered in a plot

        Parameters
        ----------
        data: ScatterPlotData or HistogramPlotData
            Loaded data for a plot.
        plot_type: str
            A string specifying which type of plot to render.
            Current options:
                'scatter' : a scatterplot with y-trace(s) dependent
                    on an x-trace
                'histogram' : a histogram with bars drawn at intervals
                    over the range(s) of the data, with their height
                    corresponding to the number of values in each interval
            Default: 'scatter'
        """
        plot_reader_class = self._determine_plot_reader(plot_type)
        self._data.plots.append(plot_reader_class().read(data))

<<<<<<< HEAD
    def add_number_of_agents_plot(self, agent_data: AgentData = None):
        """
        Add a scatterplot of the number of each type of agent over time

        Parameters
        ----------
        agent_data: AgentData
            The data shaped as an AgentData object to avoid generating one
            Default: None (generate from the currently loaded data)
        """
        if agent_data is None:
            agent_data = AgentData.from_simularium_data(self._data)
        n_agents = {}
        type_mapping = agent_data.get_type_mapping()
        for t in range(agent_data.times.size):
            for n in range(int(agent_data.n_agents[t])):
                type_name = type_mapping[str(int(agent_data.type_ids[t][n]))]["name"]
                if "#" in type_name:
                    type_name = type_name.split("#")[0]
                if type_name not in n_agents:
                    n_agents[type_name] = np.zeros_like(agent_data.times)
                n_agents[type_name][t] += 1
        self.add_plot(
            ScatterPlotData(
                title="Number of agents over time",
                xaxis_title="Time (s)",
                yaxis_title="Number of agents",
                xtrace=agent_data.times,
                ytraces=n_agents,
                render_mode="lines",
            )
        )

    @staticmethod
    def _determine_filter(filter_type: str) -> [Filter]:
=======
    def filter_data(self, filters: List[Filter]) -> CustomData:
>>>>>>> 687f19c7
        """
        Return the simularium data with the given filter applied
        """
        filtered_data = self._data
        for f in filters:
            filtered_data = f.apply(filtered_data)
        return filtered_data

    def write_JSON(self, output_path: str):
        """
        Save the current simularium data in .simularium JSON format
        at the output path

        Parameters
        ----------
        output_path: str
            where to save the file
        """
<<<<<<< HEAD
        box_size = self._data["trajectoryInfo"]["size"]
        plot_data = self._data["plotData"]
        agent_data = AgentData.from_simularium_data(self._data)
        for i in range(len(params)):
            filter_class = self._determine_filter(params[i].name)
            if "plot" in params[i].name:
                plot_data = filter_class().filter_plot_data(plot_data, params[i])
            else:
                agent_data = filter_class().filter_spatial_data(agent_data, params[i])
        self._data = self._read_custom_data(
            CustomData(
                box_size=np.array(
                    [float(box_size["x"]), float(box_size["y"]), float(box_size["z"])]
                ),
                agent_data=agent_data,
                time_units=UnitData("s"),
                spatial_units=UnitData(
                    self._data["trajectoryInfo"]["spatialUnits"]["name"],
                    self._data["trajectoryInfo"]["spatialUnits"]["magnitude"],
                ),
            )
        )
        self._data["plotData"] = plot_data
=======
        print("Writing JSON -------------")
        buffer_data = CustomConverter._read_custom_data(self._data)
        with open(f"{output_path}.simularium", "w+") as outfile:
            json.dump(buffer_data, outfile)
        print(f"saved to {output_path}.simularium")
>>>>>>> 687f19c7

    @staticmethod
    def write_external_JSON(external_data: CustomData, output_path: str):
        """
        Save the given data in .simularium JSON format
        at the output path

        Parameters
        ----------
        external_data: CustomData
            the data to save
        output_path: str
            where to save the file
        """
        print("Writing JSON (external)-------------")
        buffer_data = CustomConverter._read_custom_data(external_data)
        with open(f"{output_path}.simularium", "w+") as outfile:
            json.dump(buffer_data, outfile)
        print(f"saved to {output_path}.simularium")<|MERGE_RESOLUTION|>--- conflicted
+++ resolved
@@ -18,26 +18,6 @@
     ScatterPlotData,
     AgentData,
     CustomData,
-<<<<<<< HEAD
-    UnitData,
-)
-from .filters import (
-    EveryNthAgentFilter,
-    EveryNthTimestepFilter,
-    EveryNthSubpointFilter,
-    UpDirectionFilter,
-    MultiplyTimeFilter,
-    MultiplyTimePlotFilter,
-    ReorderAgentsFilter,
-    AddAgentsFilter,
-)
-from .filters.params import FilterParams
-from .filters.filter import Filter
-from .exceptions import (
-    UnsupportedPlotTypeError,
-    UnsupportedFilterTypeError,
-=======
->>>>>>> 687f19c7
 )
 from .filters import Filter
 from .exceptions import UnsupportedPlotTypeError
@@ -54,20 +34,6 @@
     "histogram": HistogramPlotReader,
 }
 
-<<<<<<< HEAD
-FILTERS = {
-    "every_nth_agent": EveryNthAgentFilter,
-    "every_nth_timestep": EveryNthTimestepFilter,
-    "every_nth_subpoint": EveryNthSubpointFilter,
-    "up_direction": UpDirectionFilter,
-    "multiply_time": MultiplyTimeFilter,
-    "multiply_plot_time": MultiplyTimePlotFilter,
-    "reorder_agents": ReorderAgentsFilter,
-    "add_agents": AddAgentsFilter,
-}
-
-=======
->>>>>>> 687f19c7
 ###############################################################################
 
 
@@ -97,15 +63,11 @@
         simularium_data = {}
         # trajectory info
         totalSteps = input_data.agent_data.times.size
-<<<<<<< HEAD
-        type_mapping = input_data.agent_data.get_type_mapping()
-=======
         type_ids, type_name_mapping = AgentData.get_type_ids_and_mapping(
             input_data.agent_data.types, input_data.agent_data.type_ids
         )
         if input_data.agent_data.type_ids is None:
             input_data.agent_data.type_ids = type_ids
->>>>>>> 687f19c7
         traj_info = {
             "version": 2,
             "timeUnits": {
@@ -275,21 +237,7 @@
                 i * (buffer_struct.VALUES_PER_AGENT - 1) + buffer_struct.POSX_INDEX,
                 i * (buffer_struct.VALUES_PER_AGENT - 1) + buffer_struct.POSX_INDEX + 3,
             )
-<<<<<<< HEAD
-        if agent_data.rotations is not None:
-            ix_rotations = np.empty((3 * max_n_agents,), dtype=int)
-            for i in range(max_n_agents):
-                ix_rotations[3 * i : 3 * i + 3] = np.arange(
-                    i * (len(V1_SPATIAL_BUFFER_STRUCT) - 1)
-                    + V1_SPATIAL_BUFFER_STRUCT.index("ROTX"),
-                    i * (len(V1_SPATIAL_BUFFER_STRUCT) - 1)
-                    + V1_SPATIAL_BUFFER_STRUCT.index("ROTX")
-                    + 3,
-                )
-        frame_buf = np.zeros((len(V1_SPATIAL_BUFFER_STRUCT) - 1) * max_n_agents)
-=======
         frame_buf = np.zeros((buffer_struct.VALUES_PER_AGENT - 1) * max_n_agents)
->>>>>>> 687f19c7
         for t in range(len(agent_data.times)):
             frame_data = {}
             frame_data["frameNumber"] = t
@@ -389,7 +337,6 @@
         plot_reader_class = self._determine_plot_reader(plot_type)
         self._data.plots.append(plot_reader_class().read(data))
 
-<<<<<<< HEAD
     def add_number_of_agents_plot(self, agent_data: AgentData = None):
         """
         Add a scatterplot of the number of each type of agent over time
@@ -423,11 +370,7 @@
             )
         )
 
-    @staticmethod
-    def _determine_filter(filter_type: str) -> [Filter]:
-=======
     def filter_data(self, filters: List[Filter]) -> CustomData:
->>>>>>> 687f19c7
         """
         Return the simularium data with the given filter applied
         """
@@ -446,37 +389,11 @@
         output_path: str
             where to save the file
         """
-<<<<<<< HEAD
-        box_size = self._data["trajectoryInfo"]["size"]
-        plot_data = self._data["plotData"]
-        agent_data = AgentData.from_simularium_data(self._data)
-        for i in range(len(params)):
-            filter_class = self._determine_filter(params[i].name)
-            if "plot" in params[i].name:
-                plot_data = filter_class().filter_plot_data(plot_data, params[i])
-            else:
-                agent_data = filter_class().filter_spatial_data(agent_data, params[i])
-        self._data = self._read_custom_data(
-            CustomData(
-                box_size=np.array(
-                    [float(box_size["x"]), float(box_size["y"]), float(box_size["z"])]
-                ),
-                agent_data=agent_data,
-                time_units=UnitData("s"),
-                spatial_units=UnitData(
-                    self._data["trajectoryInfo"]["spatialUnits"]["name"],
-                    self._data["trajectoryInfo"]["spatialUnits"]["magnitude"],
-                ),
-            )
-        )
-        self._data["plotData"] = plot_data
-=======
         print("Writing JSON -------------")
         buffer_data = CustomConverter._read_custom_data(self._data)
         with open(f"{output_path}.simularium", "w+") as outfile:
             json.dump(buffer_data, outfile)
         print(f"saved to {output_path}.simularium")
->>>>>>> 687f19c7
 
     @staticmethod
     def write_external_JSON(external_data: CustomData, output_path: str):
