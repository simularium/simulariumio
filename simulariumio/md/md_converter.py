--- conflicted
+++ resolved
@@ -12,11 +12,7 @@
 
 from ..trajectory_converter import TrajectoryConverter
 from ..data_objects import TrajectoryData, AgentData, DimensionData, DisplayData
-<<<<<<< HEAD
 from ..constants import DISPLAY_TYPE, JMOL_COLORS, VIZ_TYPE, SUBPOINT_VALUES_PER_ITEM
-=======
-from ..constants import DISPLAY_TYPE, JMOL_COLORS, SUBPOINT_VALUES_PER_ITEM, VIZ_TYPE
->>>>>>> cedf9023
 from .md_data import MdData
 
 ###############################################################################
@@ -174,11 +170,7 @@
         Use a MD Universe to get AgentData
         """
         dimensions = MdConverter._read_universe_dimensions(input_data)
-<<<<<<< HEAD
         if input_data.draw_bonds:
-=======
-        if self.draw_bonds:
->>>>>>> cedf9023
             bond_indices = input_data.md_universe.bonds.indices
             n_bonds = bond_indices.shape[0]
             n_max_subpoints = 2 * SUBPOINT_VALUES_PER_ITEM(DISPLAY_TYPE.FIBER)
@@ -189,11 +181,7 @@
         dimensions = DimensionData(
             dimensions.total_steps, 
             dimensions.max_agents + n_bonds, 
-<<<<<<< HEAD
             n_max_subpoints,
-=======
-            n_max_subpoints
->>>>>>> cedf9023
         )
         result = AgentData.from_dimensions(dimensions)
         get_type_name_func = np.frompyfunc(MdConverter._get_type_name, 2, 1)
@@ -205,16 +193,7 @@
         ]:
             result.times[time_index] = input_data.md_universe.trajectory.time
             atom_positions = input_data.md_universe.atoms.positions
-<<<<<<< HEAD
-            if input_data.draw_bonds:
-                bond_subpoints = np.array([
-                    np.concatenate([
-                        atom_positions[bond_indices[i][0]],
-                        atom_positions[bond_indices[i][1]],
-                    ]) for i in range(bond_indices.shape[0])
-                ])
-=======
-            if self.draw_bonds:
+            if input_data.draw_bonds:
                 bond_subpoints = np.array(
                     [
                         np.concatenate(
@@ -226,67 +205,42 @@
                         for i in range(bond_indices.shape[0])
                     ]
                 )
->>>>>>> cedf9023
             else:
                 bond_subpoints = np.array([])
             n_agents = atom_positions.shape[0] + n_bonds
             result.n_agents[time_index] = n_agents
             result.unique_ids[time_index] = np.arange(n_agents)
             type_name_list = list(input_data.md_universe.atoms.names) 
-<<<<<<< HEAD
-            if input_data.draw_bonds:
-=======
-            if self.draw_bonds:
->>>>>>> cedf9023
+            if input_data.draw_bonds:
                 type_name_list += ['bond']
             unique_raw_type_names.update(type_name_list)
             result.types[time_index][:atom_positions.shape[0]] = get_type_name_func(
                 input_data.md_universe.atoms.names, input_data
             )
-<<<<<<< HEAD
-            if input_data.draw_bonds:
-=======
-            if self.draw_bonds:
->>>>>>> cedf9023
+            if input_data.draw_bonds:
                 result.types[time_index][atom_positions.shape[0]:] = ['bond'] * n_bonds
             result.positions[time_index][:atom_positions.shape[0]] = atom_positions
             radii_list = [
                 MdConverter._get_radius(type_name, input_data)
                 for type_name in input_data.md_universe.atoms.names
-<<<<<<< HEAD
             ]
             if input_data.draw_bonds:
-=======
-            ] 
-            if self.draw_bonds:
->>>>>>> cedf9023
                 radii_list += [
                     MdConverter._get_radius(type_name, input_data)
                     for type_name in ['bond'] * n_bonds
                 ]
             result.radii[time_index] = np.array(radii_list)
 
-<<<<<<< HEAD
-            if input_data.draw_bonds:
-=======
-            if self.draw_bonds:
->>>>>>> cedf9023
+            if input_data.draw_bonds:
                 result.n_subpoints[time_index] = np.array(
                     [0] * atom_positions.shape[0]
                     + [2 * SUBPOINT_VALUES_PER_ITEM(DISPLAY_TYPE.FIBER)] * n_bonds
                 )
 
-<<<<<<< HEAD
                 result.subpoints[time_index][
                     atom_positions.shape[0]:] = bond_subpoints
                 result.viz_types[time_index][
                     atom_positions.shape[0]:] = [VIZ_TYPE.FIBER] * n_bonds
-=======
-                result.subpoints[time_index][atom_positions.shape[0]:] = bond_subpoints
-                result.viz_types[time_index][
-                    atom_positions.shape[0]:
-                ] = [VIZ_TYPE.FIBER] * n_bonds
->>>>>>> cedf9023
 
             time_index += 1
             self.check_report_progress(time_index / dimensions.total_steps)
