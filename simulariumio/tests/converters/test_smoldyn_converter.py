--- conflicted
+++ resolved
@@ -8,11 +8,7 @@
     SmoldynConverter,
     SmoldynData,
 )
-<<<<<<< HEAD
-from simulariumio import MetaData, UnitData, DisplayData, JsonWriter
-=======
-from simulariumio import MetaData, UnitData, DisplayData, InputFileData
->>>>>>> d329af2e
+from simulariumio import MetaData, UnitData, DisplayData, InputFileData, JsonWriter
 from simulariumio.constants import (
     DEFAULT_CAMERA_SETTINGS,
     CURRENT_VERSION,
