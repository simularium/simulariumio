--- conflicted
+++ resolved
@@ -4,11 +4,7 @@
 import pytest
 import numpy as np
 
-<<<<<<< HEAD
-from simulariumio import FileConverter, JsonWriter
-=======
-from simulariumio import FileConverter, InputFileData
->>>>>>> d329af2e
+from simulariumio import FileConverter, InputFileData, JsonWriter
 from simulariumio.filters import TranslateFilter
 from simulariumio.constants import DEFAULT_CAMERA_SETTINGS, CURRENT_VERSION
 
