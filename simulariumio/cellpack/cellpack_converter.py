#!/usr/bin/env python
# -*- coding: utf-8 -*-

import logging
import os
import numpy as np
import json
from scipy.spatial.transform import Rotation as R

from ..constants import DISPLAY_TYPE, VIZ_TYPE
from ..data_objects.camera_data import CameraData
from ..trajectory_converter import TrajectoryConverter
from ..data_objects import TrajectoryData, AgentData, DimensionData
from ..data_objects import MetaData, DisplayData
from .cellpack_data import HAND_TYPE, CellpackData
from cellpack.autopack.iotools_simple import RecipeLoader

###############################################################################

log = logging.getLogger(__name__)

###############################################################################


DEFAULT_CELLPACK_URL = (
    "https://raw.githubusercontent.com/mesoscope/cellPACK_data"
    "/master/cellPACK_database_1.1.0/"
)


class CellpackConverter(TrajectoryConverter):
    def __init__(self, input_data: CellpackData):
        """
        This object reads packing results outputs
        from Cellpack (http://www.cellpack.org)
        and plot data and writes them in the JSON format used
        by the Simularium viewer

        Parameters
        ----------
        input_data : CellpackData
            An object containing info for reading
            Cellpack simulation trajectory outputs and plot data
        """
        self._data = self._read(input_data)

    @staticmethod
    def _get_box_center(recipe_data):
        options = recipe_data["options"]
        bb = options["boundingBox"]
        x_pos = (bb[1][0] - bb[0][0]) / 2.0 + bb[0][0]
        y_pos = (bb[1][1] - bb[0][1]) / 2.0 + bb[0][1]
        z_pos = (bb[1][2] - bb[0][2]) / 2.0 + bb[0][2]
        return [
            x_pos,
            y_pos,
            z_pos,
        ]

    @staticmethod
    def _get_boxsize(recipe_data):
        options = recipe_data["options"]
        bb = options["boundingBox"]
        x_size = bb[1][0] - bb[0][0]
        y_size = bb[1][1] - bb[0][1]
        z_size = bb[1][2] - bb[0][2]
        return [
            x_size,
            y_size,
            z_size,
        ]

    @staticmethod
    def _get_euler_from_matrix(data_in, handedness):
        rotation_matrix = [data_in[0][0:3], data_in[1][0:3], data_in[2][0:3]]
        if handedness == HAND_TYPE.LEFT:
            euler = R.from_matrix(rotation_matrix).as_euler("ZYX", degrees=False)
            return [euler[0], euler[1], -euler[2]]
        else:
            return R.from_matrix(rotation_matrix).as_euler("XYZ", degrees=False)

    @staticmethod
    def _get_euler_from_quat(data_in, handedness):
        if handedness == HAND_TYPE.LEFT:
            euler = R.from_quat(data_in).as_euler("ZYX", degrees=False)
            return [euler[0], euler[1], -euler[2]]
        else:
            return R.from_quat(data_in).as_euler("XYZ", degrees=False)

    @staticmethod
    def _is_matrix(data_in):
        if isinstance(data_in[0], list):
            return True
        else:
            return False

    @staticmethod
    def _get_euler(data_in, handedness) -> np.array:
        if CellpackConverter._is_matrix(data_in):
            return CellpackConverter._get_euler_from_matrix(data_in, handedness)
        else:
            return CellpackConverter._get_euler_from_quat(data_in, handedness)

    @staticmethod
    def _unpack_curve(
        data,
        time_step_index: int,
        ingredient_name: str,
        index: int,
        agent_id: int,
        result: AgentData,
        scale_factor: float,
        box_center: np.array,
    ):
        curve = "curve" + str(index)
        result.positions[time_step_index][agent_id] = [0, 0, 0]
        result.rotations[time_step_index][agent_id] = [0, 0, 0]
        result.viz_types[time_step_index][agent_id] = VIZ_TYPE.FIBER
        result.n_agents[time_step_index] += 1
        result.types[time_step_index].append(ingredient_name)
        result.unique_ids[time_step_index][agent_id] = agent_id
        r = (
            data["encapsulatingRadius"] * scale_factor if ("encapsulatingRadius" in data) else 1
        ) 
        result.radii[time_step_index][agent_id] = r
        result.n_subpoints[time_step_index][agent_id] = len(data[curve])
        scaled_control_points = (
            np.array(data[curve]) - np.array(box_center)
        ) * scale_factor
        for i in range(len(scaled_control_points)):
            result.subpoints[time_step_index][agent_id][i] = scaled_control_points[i]

    @staticmethod
    def _unpack_positions(
        data,
        time_step_index: int,
        ingredient_name: str,
        index: int,
        agent_id,
        result: AgentData,
        scale_factor: float,
        box_center: np.array,
        handedness: HAND_TYPE,
        comp_id=0,
    ):
        position = data["results"][index][0]
        offset = np.array([0, 0, 0])
        # TODO: use offset from data
        if comp_id <= 0:
            offset = offset * -1
        result.positions[time_step_index][agent_id] = [
            (position[0] + offset[0] - box_center[0]) * scale_factor,
            (position[1] + offset[1] - box_center[1]) * scale_factor,
            (position[2] + offset[2] - box_center[2]) * scale_factor,
        ]
        rotation = CellpackConverter._get_euler(data["results"][index][1], handedness)
        result.rotations[time_step_index][agent_id] = rotation
        result.viz_types[time_step_index][agent_id] = VIZ_TYPE.DEFAULT
        result.n_agents[time_step_index] += 1
        result.types[time_step_index].append(ingredient_name)
        result.unique_ids[time_step_index][agent_id] = agent_id
        if "radii" in data:
            result.radii[time_step_index][agent_id] = (
                data["radii"][0]["radii"][0] * scale_factor
            )

        elif "encapsulatingRadius" in data:
            result.radii[time_step_index][agent_id] = (
                data["encapsulatingRadius"] * scale_factor
            )

        else:
            result.radii[time_step_index][agent_id] = 1

        result.n_subpoints[time_step_index][agent_id] = 0

    @staticmethod
    def _parse_dimensions(all_ingredients, total_steps=1) -> DimensionData:
        """
        Parse cellPack results file to get the total number of agents and
        the max curve length
        """
        result = DimensionData(0, 0)
        for ingredient in all_ingredients:
            ingredient_results_data = ingredient["results"]
            result.max_agents += len(ingredient_results_data["results"])
            if "nbCurve" in ingredient_results_data:
                result.max_agents += ingredient_results_data["nbCurve"]

                for i in range(ingredient_results_data["nbCurve"]):
                    curve = "curve" + str(i)
                    if len(ingredient_results_data[curve]) > result.max_subpoints:
                        result.max_subpoints = len(ingredient_results_data[curve])
        result.total_steps = total_steps
        return result

    @staticmethod
    def _get_ingredient_display_data(geo_type, ingredient_data, geometry_url):
        color=""
        display_type=DISPLAY_TYPE.SPHERE
        url=""

        if "color" in ingredient_data:
            color='#%02x%02x%02x' % tuple( [ int(x * 255) for x in ingredient_data["color"] ] )
        
        if geo_type == DISPLAY_TYPE.OBJ and "meshFile" in ingredient_data:
            meshType = (
                ingredient_data["meshType"]
                if ("meshType" in ingredient_data)
                else "file"
            )
            if meshType == "file":
                file_path = os.path.basename(ingredient_data["meshFile"])
                file_name, _ = os.path.splitext(file_path)
<<<<<<< HEAD
                if geometry_url is None:
                    geometry_url = f"{DEFAULT_CELLPACK_URL}geometries/"
                return {
                    "display_type": DISPLAY_TYPE.OBJ,
                    "url": f"{geometry_url}{file_name}.obj",
                }
=======
                
                display_type=DISPLAY_TYPE.OBJ
                url=f"{geometry_url}{file_name}.obj"  # noqa: E501
                
>>>>>>> 53daaaf3
            elif meshType == "raw":
                # need to build a mesh from the vertices, faces, indexes dictionary
                log.info(meshType, ingredient_data["meshFile"].keys())
        elif geo_type == DISPLAY_TYPE.PDB:
            pdb_file_name = ""
            if "source" in ingredient_data:
                pdb_file_name = ingredient_data["source"]["pdb"]
            elif "pdb" in ingredient_data:
                pdb_file_name = ingredient_data["pdb"]
            if ".pdb" in pdb_file_name:
                url = f"{DEFAULT_CELLPACK_URL}/other/{pdb_file_name}"
            else:
                url = pdb_file_name
            
            display_type=DISPLAY_TYPE.PDB
            url=url
            
        else:
            display_type = (
                DISPLAY_TYPE.FIBER
                if ingredient_data["Type"] == "Grow"
                else DISPLAY_TYPE.SPHERE
            )
            url=""
        return {
            "display_type": display_type,
            "color": color,
            "url": url
        }

    @staticmethod
    def _process_ingredients(
        all_ingredients,
        time_step_index: int,
        scale_factor: float,
        box_center: np.array,
        geo_type: DISPLAY_TYPE,
        handedness: HAND_TYPE,
        geometry_url: str,
        display_data,
    ) -> AgentData:
        dimensions = CellpackConverter._parse_dimensions(all_ingredients)
        spatial_data = AgentData.from_dimensions(dimensions)
        display_data = {} if display_data is None else display_data
        agent_id_counter = 0
        for ingredient in all_ingredients:
            ingredient_data = ingredient["recipe_data"]
            ingredient_key = ingredient_data["name"]
            ingredient_results_data = ingredient["results"]
            if ingredient_key not in display_data:
                agent_display_data = CellpackConverter._get_ingredient_display_data(
                    geo_type, ingredient_data, geometry_url
                )
                display_data[ingredient_key] = DisplayData(
                    name=ingredient_key,
                    display_type=agent_display_data["display_type"],
                    url=agent_display_data["url"],
                    color=agent_display_data["color"]
                )
            else:
                new_name = display_data[ingredient_key].name
                display_data[new_name] = display_data[ingredient_key]
                ingredient_key = new_name
            if "coordsystem" in ingredient_data:
                handedness = (
                    HAND_TYPE.LEFT
                    if ingredient_data["coordsystem"] == "left"
                    else HAND_TYPE.RIGHT
                )
            if len(ingredient_results_data["results"]) > 0:
                for j in range(len(ingredient_results_data["results"])):
                    CellpackConverter._unpack_positions(
                        ingredient_results_data,
                        time_step_index,
                        ingredient_key,
                        j,
                        agent_id_counter,
                        spatial_data,
                        scale_factor,
                        box_center,
                        handedness,
                    )
                    agent_id_counter += 1
            elif ingredient_results_data["nbCurve"] > 0:
                for i in range(ingredient_results_data["nbCurve"]):
                    CellpackConverter._unpack_curve(
                        ingredient_results_data,
                        time_step_index,
                        ingredient_key,
                        i,
                        agent_id_counter,
                        spatial_data,
                        scale_factor,
                        box_center,
                    )
                    agent_id_counter += 1
        spatial_data.display_data = display_data
        return spatial_data

    @staticmethod
    def _update_meta_data(meta_data: MetaData, box_size: np.array) -> MetaData:
        camera_z_position = box_size[2] if box_size[2] > 10 else 100.0
        meta_data.camera_defaults = CameraData(
            position=np.array([10.0, 0.0, camera_z_position]),
            look_at_position=np.array([10.0, 0.0, 0.0]),
        )

    @staticmethod
    def _read(input_data: CellpackData) -> TrajectoryData:
        """
        Return a TrajectoryData object containing the Cellpack data
        """
        print("Reading Cellpack Data -------------")
        # currently only converts one model, ie one time step
        time_step_index = 0
        # default scale for cellpack => simularium
        # user is supposed to send in the cellPACK scale factor
        # if they send one in at all.
        input_data.meta_data.scale_factor *= 0.1

        # load the data from Cellpack output JSON file
        recipe_loader = RecipeLoader(input_data.recipe_file_path)
        recipe_data = recipe_loader.recipe_data
        results_data = json.loads(input_data.results_file.get_contents())
        all_ingredients = recipe_loader.get_all_ingredients(results_data)

        box_center = CellpackConverter._get_box_center(recipe_data)
        agent_data = CellpackConverter._process_ingredients(
            all_ingredients,
            time_step_index,
            input_data.meta_data.scale_factor,
            box_center,
            input_data.geometry_type,
            input_data.handedness,
            input_data.geometry_url,
            input_data.display_data,
        )
        # parse
        box_size = np.array(CellpackConverter._get_boxsize(recipe_data))
        input_data.meta_data._set_box_size(box_size)
        # set camera position based on bounding box
        CellpackConverter._update_meta_data(input_data.meta_data, box_size)

        # # create TrajectoryData
        input_data.spatial_units.multiply(1.0 / input_data.meta_data.scale_factor)
        return TrajectoryData(
            meta_data=input_data.meta_data,
            agent_data=agent_data,
            time_units=input_data.time_units,
            spatial_units=input_data.spatial_units,
            plots=input_data.plots,
        )<|MERGE_RESOLUTION|>--- conflicted
+++ resolved
@@ -212,19 +212,12 @@
             if meshType == "file":
                 file_path = os.path.basename(ingredient_data["meshFile"])
                 file_name, _ = os.path.splitext(file_path)
-<<<<<<< HEAD
                 if geometry_url is None:
-                    geometry_url = f"{DEFAULT_CELLPACK_URL}geometries/"
-                return {
-                    "display_type": DISPLAY_TYPE.OBJ,
-                    "url": f"{geometry_url}{file_name}.obj",
-                }
-=======
+                    url = f"{DEFAULT_CELLPACK_URL}geometries/"
+                else:
+                    url=f"{geometry_url}{file_name}.obj"  # noqa: E501
+                display_type=DISPLAY_TYPE.OBJ
                 
-                display_type=DISPLAY_TYPE.OBJ
-                url=f"{geometry_url}{file_name}.obj"  # noqa: E501
-                
->>>>>>> 53daaaf3
             elif meshType == "raw":
                 # need to build a mesh from the vertices, faces, indexes dictionary
                 log.info(meshType, ingredient_data["meshFile"].keys())
