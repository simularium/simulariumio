--- conflicted
+++ resolved
@@ -339,17 +339,11 @@
         plot_reader_class = self._determine_plot_reader(plot_type)
         self._data.plots.append(plot_reader_class().read(data))
 
-<<<<<<< HEAD
     def add_number_of_agents_plot(
         self,
-        agent_data: AgentData = None,
         plot_title: str = "Number of agents over time",
         yaxis_title: str = "Number of agents",
-        time_units: UnitData = UnitData("s"),
     ):
-=======
-    def add_number_of_agents_plot(self):
->>>>>>> 8d9ce1bd
         """
         Add a scatterplot of the number of each type of agent over time
 
@@ -373,17 +367,10 @@
                 n_agents[type_name][t] += 1
         self.add_plot(
             ScatterPlotData(
-<<<<<<< HEAD
                 title=plot_title,
-                xaxis_title=f"Time ({time_units.to_string()})",
+                xaxis_title=f"Time ({self._data.time_units.to_string()})",
                 yaxis_title=yaxis_title,
-                xtrace=agent_data.times,
-=======
-                title="Number of agents over time",
-                xaxis_title=f"Time ({self._data.time_units.to_string()})",
-                yaxis_title="Number of agents",
                 xtrace=self._data.agent_data.times,
->>>>>>> 8d9ce1bd
                 ytraces=n_agents,
                 render_mode="lines",
             )
