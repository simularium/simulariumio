--- conflicted
+++ resolved
@@ -60,7 +60,6 @@
         """
         Parse SpringSaLaD SIM_VIEW txt file to get spatial data
         """
-<<<<<<< HEAD
         total_steps, max_agents = self._parse_dimensions(springsalad_data)
         result = AgentData(
             times=np.zeros(total_steps),
@@ -70,23 +69,8 @@
             types=[[] for t in range(total_steps)],
             positions=np.zeros((total_steps, max_agents, 3)),
             radii=np.ones((total_steps, max_agents)),
+            rotations=np.zeros((total_steps, max_agents, 3)),
         )
-=======
-        columns_list = [
-            "time",
-            "unique_id",
-            "type",
-            "positionX",
-            "positionY",
-            "positionZ",
-            "rotationX",
-            "rotationY",
-            "rotationZ",
-            "radius",
-        ]
-        traj = pd.DataFrame([], columns=columns_list)
-        timestamp = 0.0
->>>>>>> 7a8512ed
         box_size = np.zeros(3)
         t = -1
         n = 0
@@ -110,28 +94,9 @@
                 type_name = cols[3]
                 if type_name in input_data.display_names:
                     type_name = input_data.display_names[type_name]
-<<<<<<< HEAD
                 result.types[t].append(type_name)
                 result.positions[t][n] = input_data.scale_factor * np.array(
                     [float(cols[4]), float(cols[5]), float(cols[6])]
-=======
-                agent = pd.DataFrame(
-                    [
-                        [
-                            timestamp,
-                            int(cols[1]),  # unique id
-                            type_name,  # type
-                            input_data.scale_factor * float(cols[4]),  # position X
-                            input_data.scale_factor * float(cols[5]),  # position Y
-                            input_data.scale_factor * float(cols[6]),  # position Z
-                            0.0,  # rotation X
-                            0.0,  # rotation Y
-                            0.0,  # rotation Z
-                            input_data.scale_factor * float(cols[2]),  # radius
-                        ]
-                    ],
-                    columns=columns_list,
->>>>>>> 7a8512ed
                 )
                 result.radii[t][n] = input_data.scale_factor * float(cols[2])
                 n += 1
