#!/usr/bin/env python
# -*- coding: utf-8 -*-

import logging
from typing import List, Tuple

import numpy as np
import pandas as pd

from ..trajectory_converter import TrajectoryConverter
from ..data_objects import TrajectoryData, AgentData, MetaData, UnitData
from .springsalad_data import SpringsaladData

###############################################################################

log = logging.getLogger(__name__)

###############################################################################


class SpringsaladConverter(TrajectoryConverter):
    def __init__(self, input_data: SpringsaladData):
        """
        This object reads simulation trajectory outputs
        from SpringSaLaD (https://vcell.org/ssalad)
        and plot data and writes them in the JSON format used
        by the Simularium viewer

        Parameters
        ----------
        input_data : SpringsaladData
            An object containing info for reading
            SpringSaLaD simulation trajectory outputs and plot data
        """
        self._data = self._read(input_data)

    def _parse_springsalad_data(
        self, springsalad_data: List[str], input_data: SpringsaladData
    ) -> Tuple[AgentData, np.ndarray]:
        """
        Parse SpringSaLaD SIM_VIEW txt file to get the total steps
        and maximum agents per timestep
        """
        columns_list = [
            "time",
            "unique_id",
            "type",
            "positionX",
            "positionY",
            "positionZ",
            "rotationX",
            "rotationY",
            "rotationZ",
            "radius",
        ]
        traj = pd.DataFrame([], columns=columns_list)
        timestamp = 0.0
        box_size = np.zeros(3)
        for line in springsalad_data:
            cols = line.split()
            if "xsize" in line:
                box_size[0] = input_data.scale_factor * 2 * float(cols[1])
            if "ysize" in line:
                box_size[1] = input_data.scale_factor * 2 * float(cols[1])
            if "z_outside" in line:
                box_size[2] += input_data.scale_factor * 2 * float(cols[1])
            if "z_inside" in line:
                box_size[2] += input_data.scale_factor * 2 * float(cols[1])
            if "CurrentTime" in line:  # beginning of a scene
                timestamp = float(line.split("CurrentTime")[1].split()[0])
            if "ID" in line:  # line has data for one agent in scene
                type_name = cols[3]
                if type_name in input_data.display_names:
                    type_name = input_data.display_names[type_name]
                agent = pd.DataFrame(
                    [
                        [
                            timestamp,
                            int(cols[1]),  # unique id
                            type_name,  # type
                            input_data.scale_factor * float(cols[4]),  # position X
                            input_data.scale_factor * float(cols[5]),  # position Y
                            input_data.scale_factor * float(cols[6]),  # position Z
<<<<<<< HEAD
                            0,  # rotation X
                            0,  # rotation Y
                            0,  # rotation Z
=======
                            0.0,  # rotation X
                            0.0,  # rotation Y
                            0.0,  # rotation Z
>>>>>>> 74cc195e
                            input_data.scale_factor * float(cols[2]),  # radius
                        ]
                    ],
                    columns=columns_list,
                )
                traj = traj.append(agent)
        return AgentData.from_dataframe(traj), box_size

    def _read(self, input_data: SpringsaladData) -> TrajectoryData:
        """
        Return an object containing the data shaped for Simularium format
        """
        print("Reading SpringSaLaD Data -------------")
        with open(input_data.path_to_sim_view_txt, "r") as myfile:
            springsalad_data = myfile.read().split("\n")
        agent_data, box_size = self._parse_springsalad_data(
            springsalad_data, input_data
        )
        return TrajectoryData(
            meta_data=MetaData(
                box_size=box_size,
                camera_defaults=input_data.camera_defaults,
            ),
            agent_data=agent_data,
            time_units=UnitData("s"),
            spatial_units=UnitData("nm", 1.0 / input_data.scale_factor),
            plots=input_data.plots,
        )<|MERGE_RESOLUTION|>--- conflicted
+++ resolved
@@ -81,15 +81,9 @@
                             input_data.scale_factor * float(cols[4]),  # position X
                             input_data.scale_factor * float(cols[5]),  # position Y
                             input_data.scale_factor * float(cols[6]),  # position Z
-<<<<<<< HEAD
-                            0,  # rotation X
-                            0,  # rotation Y
-                            0,  # rotation Z
-=======
                             0.0,  # rotation X
                             0.0,  # rotation Y
                             0.0,  # rotation Z
->>>>>>> 74cc195e
                             input_data.scale_factor * float(cols[2]),  # radius
                         ]
                     ],
