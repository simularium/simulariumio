#!/usr/bin/env python
# -*- coding: utf-8 -*-

import logging
from abc import ABC, abstractmethod
from typing import Any, List, Dict, Tuple
import math

import numpy as np

from ..data_objects import (
    TrajectoryData,
    AgentData,
)
from ..constants import (
    V1_SPATIAL_BUFFER_STRUCT,
    VIZ_TYPE,
    DISPLAY_TYPE,
    CURRENT_VERSION,
<<<<<<< HEAD
    VALUES_PER_3D_POINT,
    SUBPOINT_VALUES_PER_ITEM,
=======
    MAX_AGENT_ID,
>>>>>>> 8b063cd9
)

from ..exceptions import DataError

###############################################################################

log = logging.getLogger(__name__)

###############################################################################


class Writer(ABC):
    @staticmethod
    @abstractmethod
    def format_trajectory_data(self, trajectory_data: TrajectoryData) -> Any:
        pass

    @staticmethod
    @abstractmethod
    def save(self, trajectory_data: TrajectoryData, validate_ids: bool) -> None:
        pass

    @staticmethod
    def _format_timestep(number: float) -> float:
        return float("%.4g" % number)

    @staticmethod
    def _get_trajectory_info(
        trajectory_data: TrajectoryData, total_steps: int, type_mapping: Dict[str, Any]
    ) -> Dict[str, Any]:
        """
        Get the trajectoryInfo block for the trajectory
        """
        result = {
            "version": CURRENT_VERSION.TRAJECTORY_INFO,
            "timeUnits": {
                "magnitude": trajectory_data.time_units.magnitude,
                "name": trajectory_data.time_units.name,
            },
            "timeStepSize": Writer._format_timestep(
                float(
                    trajectory_data.agent_data.times[1]
                    - trajectory_data.agent_data.times[0]
                )
                if total_steps > 1
                else 0.0
            ),
            "totalSteps": total_steps,
            "spatialUnits": {
                "magnitude": trajectory_data.spatial_units.magnitude,
                "name": trajectory_data.spatial_units.name,
            },
            "size": {
                "x": float(trajectory_data.meta_data.box_size[0]),
                "y": float(trajectory_data.meta_data.box_size[1]),
                "z": float(trajectory_data.meta_data.box_size[2]),
            },
            "cameraDefault": {
                "position": {
                    "x": float(trajectory_data.meta_data.camera_defaults.position[0]),
                    "y": float(trajectory_data.meta_data.camera_defaults.position[1]),
                    "z": float(trajectory_data.meta_data.camera_defaults.position[2]),
                },
                "lookAtPosition": {
                    "x": float(
                        trajectory_data.meta_data.camera_defaults.look_at_position[0]
                    ),
                    "y": float(
                        trajectory_data.meta_data.camera_defaults.look_at_position[1]
                    ),
                    "z": float(
                        trajectory_data.meta_data.camera_defaults.look_at_position[2]
                    ),
                },
                "upVector": {
                    "x": float(trajectory_data.meta_data.camera_defaults.up_vector[0]),
                    "y": float(trajectory_data.meta_data.camera_defaults.up_vector[1]),
                    "z": float(trajectory_data.meta_data.camera_defaults.up_vector[2]),
                },
                "fovDegrees": float(
                    trajectory_data.meta_data.camera_defaults.fov_degrees
                ),
            },
            "typeMapping": type_mapping,
        }
        # add any paper metadata
        if trajectory_data.meta_data.trajectory_title:
            result["trajectoryTitle"] = trajectory_data.meta_data.trajectory_title
        if not trajectory_data.meta_data.model_meta_data.is_default():
            result["modelInfo"] = dict(trajectory_data.meta_data.model_meta_data)
        return result

    @staticmethod
    def _get_frame_buffer_size(
        time_index: int,
        agent_data: AgentData,
    ) -> int:
        """
        Get the required size for a buffer to hold the given frame of AgentData
        """
        n_agents = int(agent_data.n_agents[time_index])
        buffer_size = (V1_SPATIAL_BUFFER_STRUCT.MIN_VALUES_PER_AGENT) * n_agents
        for agent_index in range(n_agents):
            n_subpoints = int(agent_data.n_subpoints[time_index][agent_index])
            if n_subpoints > 0:
                buffer_size += n_subpoints
                if agent_data.draw_fiber_points:
                    buffer_size += (
                        V1_SPATIAL_BUFFER_STRUCT.MIN_VALUES_PER_AGENT
                    ) * max(math.ceil(n_subpoints / 6.0), 1)
        return buffer_size

    @staticmethod
    def _get_frame_buffer(
        time_index: int,
        agent_data: AgentData,
        type_ids: np.ndarray,
        buffer_size: int = -1,
        uids: Dict[int, int] = None,
        used_unique_IDs: List[int] = None,
    ) -> Tuple[List[float], Dict[int, int], List[int]]:
        """
        Get a float buffer for one frame of AgentData
        """
        if buffer_size < 0:
            buffer_size = Writer._get_frame_buffer_size(time_index, agent_data)
        if uids is None:
            uids = {}
        if used_unique_IDs is None:
            used_unique_IDs = []
        result = np.zeros(buffer_size)
        n_agents = int(agent_data.n_agents[time_index])
        i = 0
        for agent_index in range(n_agents):
            # add agent
            result[i + V1_SPATIAL_BUFFER_STRUCT.VIZ_TYPE_INDEX] = agent_data.viz_types[
                time_index, agent_index
            ]
            result[i + V1_SPATIAL_BUFFER_STRUCT.UID_INDEX] = agent_data.unique_ids[
                time_index, agent_index
            ]
            result[i + V1_SPATIAL_BUFFER_STRUCT.TID_INDEX] = type_ids[
                time_index, agent_index
            ]
            result[
                i
                + V1_SPATIAL_BUFFER_STRUCT.POSX_INDEX : i
                + V1_SPATIAL_BUFFER_STRUCT.POSX_INDEX
                + VALUES_PER_3D_POINT
            ] = agent_data.positions[time_index, agent_index]
            result[
                i
                + V1_SPATIAL_BUFFER_STRUCT.ROTX_INDEX : i
                + V1_SPATIAL_BUFFER_STRUCT.ROTX_INDEX
                + VALUES_PER_3D_POINT
            ] = agent_data.rotations[time_index, agent_index]
            result[i + V1_SPATIAL_BUFFER_STRUCT.R_INDEX] = agent_data.radii[
                time_index, agent_index
            ]
            n_subpoints = int(agent_data.n_subpoints[time_index][agent_index])
            result[i + V1_SPATIAL_BUFFER_STRUCT.NSP_INDEX] = n_subpoints
            if n_subpoints > 0:
                # add subpoints
                sp_start_index = i + V1_SPATIAL_BUFFER_STRUCT.SP_INDEX
                result[
                    sp_start_index : sp_start_index + n_subpoints
                ] = agent_data.subpoints[time_index][agent_index][:n_subpoints]
                i += (V1_SPATIAL_BUFFER_STRUCT.MIN_VALUES_PER_AGENT) + n_subpoints
                # optionally draw spheres at points
                if agent_data.draw_fiber_points:
                    type_name = agent_data.types[time_index][agent_index]
                    if type_name not in agent_data.display_data:
                        continue
                    display_type = agent_data.display_data[type_name].display_type
                    if display_type != DISPLAY_TYPE.FIBER:
                        continue
                    n_fiber_points = math.floor(
                        n_subpoints
                        / float(SUBPOINT_VALUES_PER_ITEM(DISPLAY_TYPE.FIBER))
                    )
                    for p in range(n_fiber_points):
                        # every other fiber point
                        if p % 2 != 0:
                            continue
                        # unique instance ID
                        raw_uid = (
                            100 * (agent_data.unique_ids[time_index, agent_index] + 1)
                            + p
                        )
                        if raw_uid not in uids:
                            uid = raw_uid
                            while uid in used_unique_IDs:
                                uid += 100
                            uids[raw_uid] = uid
                            used_unique_IDs.append(uid)
                        # add sphere
                        result[
                            i + V1_SPATIAL_BUFFER_STRUCT.VIZ_TYPE_INDEX
                        ] = VIZ_TYPE.DEFAULT
                        result[i + V1_SPATIAL_BUFFER_STRUCT.UID_INDEX] = uids[raw_uid]
                        result[i + V1_SPATIAL_BUFFER_STRUCT.TID_INDEX] = type_ids[
                            time_index, agent_index
                        ]
                        first_subpoint_index = VALUES_PER_3D_POINT * p
                        result[
                            i
                            + V1_SPATIAL_BUFFER_STRUCT.POSX_INDEX : i
                            + V1_SPATIAL_BUFFER_STRUCT.POSX_INDEX
                            + VALUES_PER_3D_POINT
                        ] = agent_data.subpoints[time_index][agent_index][
                            first_subpoint_index : first_subpoint_index
                            + VALUES_PER_3D_POINT
                        ]
                        result[i + V1_SPATIAL_BUFFER_STRUCT.R_INDEX] = 0.5
                        i += V1_SPATIAL_BUFFER_STRUCT.MIN_VALUES_PER_AGENT
            else:
                i += V1_SPATIAL_BUFFER_STRUCT.MIN_VALUES_PER_AGENT
        return result.tolist(), uids, used_unique_IDs

    @staticmethod
    def _check_agent_ids_are_unique_per_frame(buffer_data: Dict[str, Any]) -> bool:
        """
        For each frame, check that none of the unique agent IDs overlap
        """
        bundle_data = buffer_data["spatialData"]["bundleData"]
        for time_index in range(len(bundle_data)):
            data = bundle_data[time_index]["data"]
            agent_index = 1
            uids = []
            get_n_subpoints = False
            while agent_index < len(data):
                # get the number of subpoints
                # in order to correctly increment index
                if get_n_subpoints:
                    agent_index += int(
                        data[agent_index]
                        + (
                            V1_SPATIAL_BUFFER_STRUCT.MIN_VALUES_PER_AGENT
                            + 1
                            - V1_SPATIAL_BUFFER_STRUCT.NSP_INDEX
                        )
                    )
                    get_n_subpoints = False
                    continue
                # there should be a unique ID at this index, check for duplicate
                uid = data[agent_index]
                if uid in uids:
                    raise Exception(
                        f"found duplicate ID {uid} in frame {time_index} "
                        f"at index {agent_index}"
                    )
                uids.append(uid)
                agent_index += V1_SPATIAL_BUFFER_STRUCT.NSP_INDEX - 1
                get_n_subpoints = True
<<<<<<< HEAD
        return True
=======
        return True

    @staticmethod
    def _validate_ids(trajectory_data: TrajectoryData) -> None:
        """
        Check if agent unique IDs are valid 32 bit integers
        returns a message identifying violating agent ID
        """
        agent_unique_ids = trajectory_data.agent_data.unique_ids
        for uid in np.ndarray.flatten(agent_unique_ids):
            if uid > MAX_AGENT_ID:
                raise DataError(f"Agent IDs is larger than a 32 bit integer: {uid} ")

    @staticmethod
    def _check_type_matches_subpoints(
        type_name: str,
        n_subpoints: int,
        viz_type: float,
        display_data: DisplayData,
        debug_name: str = "",
    ) -> str:
        """
        If the agent has subpoints, check that it
        also has a display_type of "FIBER" and viz type of "FIBER", and vice versa.
        return a message saying what is inconsistent
        """
        has_subpoints = n_subpoints > 0
        msg = (
            f"Agent {debug_name}: Type {type_name} "
            + ("has" if has_subpoints else "does not have")
            + " subpoints and "
        )
        if has_subpoints != (viz_type == VIZ_TYPE.FIBER):
            return msg + f"viz type is {viz_type}"
        if type_name in display_data:
            display_type = display_data[type_name].display_type
            if display_type is not DISPLAY_TYPE.NONE and has_subpoints != (
                display_type == DISPLAY_TYPE.FIBER
            ):
                return msg + f"display type is {display_type}"
        return ""

    @staticmethod
    def _check_types_match_subpoints(trajectory_data: TrajectoryData) -> str:
        """
        For each frame, check that agents that have subpoints
        also have a display_type of "FIBER" and viz type of "FIBER", and vice versa.
        return a message with the type name of the first agent that is inconsistent
        """
        n_subpoints = trajectory_data.agent_data.n_subpoints
        display_data = trajectory_data.agent_data.display_data
        for time_index in range(n_subpoints.shape[0]):
            for agent_index in range(
                int(trajectory_data.agent_data.n_agents[time_index])
            ):
                inconsistent_type = Writer._check_type_matches_subpoints(
                    trajectory_data.agent_data.types[time_index][agent_index],
                    n_subpoints[time_index][agent_index],
                    trajectory_data.agent_data.viz_types[time_index][agent_index],
                    display_data,
                    f"at index Time = {time_index}, Agent = {agent_index}",
                )
                if inconsistent_type:
                    return inconsistent_type
        return ""
>>>>>>> 8b063cd9
<|MERGE_RESOLUTION|>--- conflicted
+++ resolved
@@ -17,12 +17,9 @@
     VIZ_TYPE,
     DISPLAY_TYPE,
     CURRENT_VERSION,
-<<<<<<< HEAD
     VALUES_PER_3D_POINT,
     SUBPOINT_VALUES_PER_ITEM,
-=======
     MAX_AGENT_ID,
->>>>>>> 8b063cd9
 )
 
 from ..exceptions import DataError
@@ -277,9 +274,6 @@
                 uids.append(uid)
                 agent_index += V1_SPATIAL_BUFFER_STRUCT.NSP_INDEX - 1
                 get_n_subpoints = True
-<<<<<<< HEAD
-        return True
-=======
         return True
 
     @staticmethod
@@ -344,5 +338,4 @@
                 )
                 if inconsistent_type:
                     return inconsistent_type
-        return ""
->>>>>>> 8b063cd9
+        return ""