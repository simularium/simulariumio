#!/usr/bin/env python
# -*- coding: utf-8 -*-

from enum import Enum
<<<<<<< HEAD
from typing import List
=======
import os
>>>>>>> d329af2e

import numpy as np
import pandas as pd

from .data_objects.dimension_data import DimensionData


class V1_SPATIAL_BUFFER_STRUCT:
    VIZ_TYPE_INDEX: int = 0
    UID_INDEX: int = 1  # unique ID
    TID_INDEX: int = 2  # type ID
    POSX_INDEX: int = 3
    POSY_INDEX: int = 4
    POSZ_INDEX: int = 5
    ROTX_INDEX: int = 6
    ROTY_INDEX: int = 7
    ROTZ_INDEX: int = 8
    R_INDEX: int = 9  # radius
    NSP_INDEX: int = 10  # num subpoints
    SP_INDEX: int = 11  # subpoints
    VALUES_PER_AGENT: int = 12


class VIZ_TYPE:
    DEFAULT: float = 1000.0
    FIBER: float = 1001.0


"""
Default size to make numpy arrays when data dimensions are unknown
"""
BUFFER_SIZE_INC: DimensionData = DimensionData(
    total_steps=1000,
    max_agents=1000,
    max_subpoints=100,
)


class DEFAULT_CAMERA_SETTINGS:
    CAMERA_POSITION: np.ndarray = np.array([0.0, 0.0, 120.0])
    LOOK_AT_POSITION: np.ndarray = np.array([0.0, 0.0, 0.0])
    UP_VECTOR: np.ndarray = np.array([0.0, 1.0, 0.0])
    FOV_DEGREES: float = 75.0


DEFAULT_PLOT_MODE = "markers"


class DISPLAY_TYPE(Enum):
    """
    These values are required for file I/O,
    changing them requires a version bump
    """

    NONE = None
    SPHERE = "SPHERE"
    PDB = "PDB"
    OBJ = "OBJ"
    FIBER = "FIBER"
    # CUBE = "CUBE"  # coming soon
    # GIZMO = "GIZMO"  # coming soon


class CURRENT_VERSION:
    TRAJECTORY_INFO: int = 3
    SPATIAL_DATA: int = 1
    PLOT_DATA: int = 1


DEFAULT_BOX_SIZE = 100.0 * np.ones(3)

<<<<<<< HEAD

class BINARY_SETTINGS:
    HEADER: str = "SIMULARIUMBIN"
    VERSION: List[int] = [1, 0, 0]
    EOF: str = "\u005CEOFTHEFRAMEENDSHERE"
    MAX_FRAMES: int = 10000
    MAX_BYTES: int = 500000000
=======
JMOL_COLORS_CSV_PATH = "jmolcolors.csv"


def JMOL_COLORS() -> pd.DataFrame:
    """
    Get a dataframe with Jmol colors for atomic element types
    """
    this_dir, _ = os.path.split(__file__)
    return pd.read_csv(os.path.join(this_dir, JMOL_COLORS_CSV_PATH))
>>>>>>> d329af2e
<|MERGE_RESOLUTION|>--- conflicted
+++ resolved
@@ -2,11 +2,8 @@
 # -*- coding: utf-8 -*-
 
 from enum import Enum
-<<<<<<< HEAD
 from typing import List
-=======
 import os
->>>>>>> d329af2e
 
 import numpy as np
 import pandas as pd
@@ -78,7 +75,6 @@
 
 DEFAULT_BOX_SIZE = 100.0 * np.ones(3)
 
-<<<<<<< HEAD
 
 class BINARY_SETTINGS:
     HEADER: str = "SIMULARIUMBIN"
@@ -86,7 +82,6 @@
     EOF: str = "\u005CEOFTHEFRAMEENDSHERE"
     MAX_FRAMES: int = 10000
     MAX_BYTES: int = 500000000
-=======
 JMOL_COLORS_CSV_PATH = "jmolcolors.csv"
 
 
@@ -95,5 +90,4 @@
     Get a dataframe with Jmol colors for atomic element types
     """
     this_dir, _ = os.path.split(__file__)
-    return pd.read_csv(os.path.join(this_dir, JMOL_COLORS_CSV_PATH))
->>>>>>> d329af2e
+    return pd.read_csv(os.path.join(this_dir, JMOL_COLORS_CSV_PATH))