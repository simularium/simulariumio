--- conflicted
+++ resolved
@@ -113,10 +113,7 @@
     SPATIAL_BLOCK_HEADER_CONSTANT_N_VALUES: int = (
         2  # spatial data version, number of frames
     )
-<<<<<<< HEAD
-=======
     SPATIAL_BLOCK_HEADER_N_VALUES_PER_FRAME: int = 2  # frame offsets and lengths
->>>>>>> 599511da
     FRAME_HEADER_N_VALUES: int = 3  # frame number, time stamp, number of agents
     BYTES_PER_VALUE: int = 4
     BLOCK_OFFSET_BYTE_ALIGNMENT: int = 4
